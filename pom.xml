--- conflicted
+++ resolved
@@ -1,526 +1,251 @@
-<<<<<<< HEAD
-<?xml version="1.0" encoding="UTF-8"?>
-<project xmlns="http://maven.apache.org/POM/4.0.0" xmlns:xsi="http://www.w3.org/2001/XMLSchema-instance"
-	xsi:schemaLocation="http://maven.apache.org/POM/4.0.0 http://maven.apache.org/maven-v4_0_0.xsd">
-	<!--
-	<parent>
-		<groupId>com.taobao</groupId>
-		<artifactId>parent</artifactId>
-		<version>1.0.2</version>
-	</parent>
- <parent> <groupId>org.sonatype.oss</groupId> <artifactId>oss-parent</artifactId> 
-		<version>7</version> </parent> -->
-
-	<modelVersion>4.0.0</modelVersion>
-	<inceptionYear>2012</inceptionYear>
-	<groupId>com.alibaba.rocketmq</groupId>
-	<artifactId>rocketmq-all</artifactId>
-	<version>3.0.2</version>
-	<packaging>pom</packaging>
-	<name>rocketmq-all ${project.version}</name>
-	<url>https://github.com/alibaba/rocketmq</url>
-
-	<modules>
-		<module>rocketmq-client</module>
-		<module>rocketmq-common</module>
-		<module>rocketmq-broker</module>
-		<module>rocketmq-tools</module>
-		<module>rocketmq-research</module>
-		<module>rocketmq-store</module>
-		<module>rocketmq-namesrv</module>
-		<module>rocketmq-remoting</module>
-		<module>rocketmq-example</module>
-		<module>rocketmq-test</module>
-		<module>rocketmq-qatest</module>
-	</modules>
-
-	<developers>
-		<developer>
-			<name>vintagewang</name>
-			<url>https://github.com/vintagewang</url>
-			<email>vintage.wang@gmail.com</email>
-			<timezone>8</timezone>
-		</developer>
-		<developer>
-			<name>manhong</name>
-			<url>https://github.com/YangJodie</url>
-			<email>manhong.yqd@alibaba-inc.com</email>
-			<timezone>8</timezone>
-		</developer>
-		<developer>
-			<name>lansheng</name>
-			<url>https://github.com/allenzhu</url>
-			<email>lansheng.zj@alibaba-inc.com</email>
-			<timezone>8</timezone>
-		</developer>
-	</developers>
-
-	<licenses>
-		<license>
-			<name>Apache License, Version 2.0</name>
-			<url>http://www.apache.org/licenses/LICENSE-2.0</url>
-		</license>
-	</licenses>
-
-	<scm>
-		<url>git@github.com:alibaba/rocketmq.git</url>
-		<connection>scm:git:git@github.com:alibaba/rocketmq.git</connection>
-		<developerConnection>scm:git:git@github.com:alibaba/rocketmq.git</developerConnection>
-	</scm>
-
-	<properties>
-		<project.build.sourceEncoding>UTF-8</project.build.sourceEncoding>
-		<!--maven properties -->
-		<maven.test.skip>true</maven.test.skip>
-		<downloadSources>true</downloadSources>
-		<!-- compiler settings properties -->
-		<java_source_version>1.6</java_source_version>
-		<java_target_version>1.6</java_target_version>
-		<file_encoding>UTF-8</file_encoding>
-	</properties>
-
-	<build>
-		<plugins>
-			<plugin>
-				<groupId>org.apache.maven.plugins</groupId>
-				<artifactId>maven-compiler-plugin</artifactId>
-				<version>2.3.2</version>
-				<configuration>
-					<source>${java_source_version}</source>
-					<target>${java_target_version}</target>
-					<encoding>${file_encoding}</encoding>
-					<showDeprecation>true</showDeprecation>
-					<showWarnings>true</showWarnings>
-				</configuration>
-			</plugin>
-			<plugin>
-				<groupId>com.atlassian.maven.plugins</groupId>
-				<artifactId>maven-clover2-plugin</artifactId>
-				<configuration>
-					<licenseLocation>clover.license</licenseLocation>
-					<generateHistorical>true</generateHistorical>
-					<excludes>
-						<exclude>**/notjunit/*.java</exclude>
-					</excludes>
-					<generateXml>true</generateXml>
-					<generateHtml>true</generateHtml>
-				</configuration>
-			</plugin>
-			<plugin>
-				<groupId>org.apache.maven.plugins</groupId>
-				<artifactId>maven-eclipse-plugin</artifactId>
-				<version>2.5.1</version>
-				<configuration>
-					<downloadSources>true</downloadSources>
-					<downloadJavadocs>false</downloadJavadocs>
-				</configuration>
-			</plugin>
-			<plugin>
-				<groupId>org.apache.maven.plugins</groupId>
-				<artifactId>maven-surefire-plugin</artifactId>
-				<version>2.3</version>
-				<configuration>
-					<argLine>-Xms512m -Xmx1024m</argLine>
-					<forkMode>once</forkMode>
-					<includes>
-						<include>**/*Test.java</include>
-					</includes>
-					<excludes>
-						<exclude>com/alibaba/rocketmq/remoting/ExceptionTest.java</exclude>
-						<exclude>com/alibaba/rocketmq/remoting/SyncInvokeTest.java</exclude>
-						<exclude>com/alibaba/rocketmq/remoting/NettyIdleTest.java</exclude>
-						<exclude>com/alibaba/rocketmq/remoting/NettyConnectionTest.java</exclude>
-						<exclude>com/alibaba/rocketmq/common/filter/PolishExprTest.java</exclude>
-						<exclude>com/alibaba/rocketmq/common/protocol/MQProtosHelperTest.java</exclude>
-						<exclude>com/alibaba/rocketmq/client/consumer/loadbalance/AllocateMessageQueueAveragelyTest.java</exclude>
-						<exclude>com/alibaba/rocketmq/store/RecoverTest.java</exclude>
-						<exclude>com/alibaba/rocketmq/broker/api/SendMessageTest.java</exclude>
-						<exclude>com/alibaba/rocketmq/test/integration/*/*.java</exclude>
-						<exclude>com/alibaba/rocketmq/test/integration/BaseTest.java</exclude>
-						<exclude>com/alibaba/rocketmq/test/*/*.java</exclude>
-						<exclude>com/alibaba/rocketmq/test/BaseTest.java</exclude>
-					</excludes>
-				</configuration>
-			</plugin>
-
-
-			<plugin>
-				<groupId>org.apache.maven.plugins</groupId>
-				<artifactId>maven-site-plugin</artifactId>
-				<configuration>
-					<locales>zh_CN</locales>
-					<outputEncoding>UTF-8</outputEncoding>
-					<inputEncoding>UTF-8</inputEncoding>
-				</configuration>
-			</plugin>
-
-
-			<plugin>
-				<artifactId>maven-assembly-plugin</artifactId>
-				<configuration>
-					<finalName>alibaba-rocketmq-${project.version}</finalName>
-					<descriptors>
-						<descriptor>release.xml</descriptor>
-					</descriptors>
-				</configuration>
-			</plugin>
-		</plugins>
-
-		<resources>
-			<resource>
-				<directory>src/main/resources</directory>
-				<filtering>false</filtering>
-			</resource>
-		</resources>
-	</build>
-
-	<dependencyManagement>
-		<dependencies>
-			<dependency>
-				<groupId>${project.groupId}</groupId>
-				<artifactId>rocketmq-client</artifactId>
-				<version>${project.version}</version>
-			</dependency>
-			<dependency>
-				<groupId>${project.groupId}</groupId>
-				<artifactId>rocketmq-broker</artifactId>
-				<version>${project.version}</version>
-			</dependency>
-			<dependency>
-				<groupId>${project.groupId}</groupId>
-				<artifactId>rocketmq-common</artifactId>
-				<version>${project.version}</version>
-			</dependency>
-			<dependency>
-				<groupId>${project.groupId}</groupId>
-				<artifactId>rocketmq-store</artifactId>
-				<version>${project.version}</version>
-			</dependency>
-			<dependency>
-				<groupId>${project.groupId}</groupId>
-				<artifactId>rocketmq-namesrv</artifactId>
-				<version>${project.version}</version>
-			</dependency>
-			<dependency>
-				<groupId>${project.groupId}</groupId>
-				<artifactId>rocketmq-tools</artifactId>
-				<version>${project.version}</version>
-			</dependency>
-			<dependency>
-				<groupId>${project.groupId}</groupId>
-				<artifactId>rocketmq-remoting</artifactId>
-				<version>${project.version}</version>
-			</dependency>
-			<dependency>
-				<groupId>${project.groupId}</groupId>
-				<artifactId>rocketmq-test</artifactId>
-				<version>${project.version}</version>
-			</dependency>
-			<dependency>
-				<groupId>${project.groupId}</groupId>
-				<artifactId>rocketmq-qatest</artifactId>
-				<version>${project.version}</version>
-			</dependency>
-			<dependency>
-				<groupId>junit</groupId>
-				<artifactId>junit</artifactId>
-				<version>4.11</version>
-				<scope>test</scope>
-			</dependency>
-			<dependency>
-				<groupId>org.slf4j</groupId>
-				<artifactId>slf4j-api</artifactId>
-				<version>1.7.5</version>
-			</dependency>
-			<dependency>
-				<groupId>ch.qos.logback</groupId>
-				<artifactId>logback-classic</artifactId>
-				<version>1.0.13</version>
-			</dependency>
-			<dependency>
-				<groupId>ch.qos.logback</groupId>
-				<artifactId>logback-core</artifactId>
-				<version>1.0.13</version>
-			</dependency>
-			<dependency>
-				<groupId>commons-io</groupId>
-				<artifactId>commons-io</artifactId>
-				<version>2.4</version>
-			</dependency>
-			<dependency>
-				<groupId>commons-cli</groupId>
-				<artifactId>commons-cli</artifactId>
-				<version>1.2</version>
-			</dependency>
-			<dependency>
-				<groupId>commons-httpclient</groupId>
-				<artifactId>commons-httpclient</artifactId>
-				<version>3.1</version>
-			</dependency>
-			<dependency>
-				<groupId>io.netty</groupId>
-				<artifactId>netty-all</artifactId>
-				<version>4.0.9.Final</version>
-			</dependency>
-			<dependency>
-				<groupId>com.alibaba</groupId>
-				<artifactId>fastjson</artifactId>
-				<version>1.1.33</version>
-			</dependency>
-		</dependencies>
-	</dependencyManagement>
-
-</project>
-=======
-<?xml version="1.0" encoding="UTF-8"?>
-<project xmlns="http://maven.apache.org/POM/4.0.0" xmlns:xsi="http://www.w3.org/2001/XMLSchema-instance" xsi:schemaLocation="http://maven.apache.org/POM/4.0.0 http://maven.apache.org/maven-v4_0_0.xsd">
-
-	<parent>
-		<groupId>com.taobao</groupId>
-		<artifactId>parent</artifactId>
-		<version>1.0.2</version>
-	</parent>
-<!--
-	<parent>
-		<groupId>org.sonatype.oss</groupId>
-		<artifactId>oss-parent</artifactId>
-		<version>7</version>
-	</parent>
--->
-
-	<modelVersion>4.0.0</modelVersion>
-	<inceptionYear>2012</inceptionYear>
-	<groupId>com.alibaba.rocketmq</groupId>
-	<artifactId>rocketmq-all</artifactId>
-	<version>3.0.4</version>
-	<packaging>pom</packaging>
-	<name>rocketmq-all ${project.version}</name>
-	<url>https://github.com/alibaba/rocketmq</url>
-
-	<modules>
-		<module>rocketmq-client</module>
-		<module>rocketmq-common</module>
-		<module>rocketmq-broker</module>
-		<module>rocketmq-tools</module>
-		<module>rocketmq-research</module>
-		<module>rocketmq-store</module>
-		<module>rocketmq-namesrv</module>
-		<module>rocketmq-remoting</module>
-		<module>rocketmq-example</module>
-		<module>rocketmq-test</module>
-		<module>rocketmq-qatest</module>
-	</modules>
-
-	<developers>
-		<developer>
-			<name>vintagewang</name>
-			<url>https://github.com/vintagewang</url>
-			<email>vintage.wang@gmail.com</email>
-			<timezone>8</timezone>
-		</developer>
-		<developer>
-			<name>manhong</name>
-			<url>https://github.com/YangJodie</url>
-			<email>manhong.yqd@alibaba-inc.com</email>
-			<timezone>8</timezone>
-		</developer>
-		<developer>
-			<name>lansheng</name>
-			<url>https://github.com/allenzhu</url>
-			<email>lansheng.zj@alibaba-inc.com</email>
-			<timezone>8</timezone>
-		</developer>
-	</developers>
-
-	<licenses>
-		<license>
-			<name>Apache License, Version 2.0</name>
-			<url>http://www.apache.org/licenses/LICENSE-2.0</url>
-		</license>
-	</licenses>
-
-	<scm>
-		<url>git@github.com:alibaba/rocketmq.git</url>
-		<connection>scm:git:git@github.com:alibaba/rocketmq.git</connection>
-		<developerConnection>scm:git:git@github.com:alibaba/rocketmq.git</developerConnection>
-	</scm>
-
-	<properties>
-		<project.build.sourceEncoding>UTF-8</project.build.sourceEncoding>
-		<!--maven properties -->
-		<maven.test.skip>false</maven.test.skip>
-		<downloadSources>true</downloadSources>
-		<!-- compiler settings properties -->
-		<java_source_version>1.6</java_source_version>
-		<java_target_version>1.6</java_target_version>
-		<file_encoding>UTF-8</file_encoding>
-	</properties>
-
-	<build>
-		<plugins>
-			<plugin>
-				<groupId>org.apache.maven.plugins</groupId>
-				<artifactId>maven-compiler-plugin</artifactId>
-				<version>2.3.2</version>
-				<configuration>
-					<source>${java_source_version}</source>
-					<target>${java_target_version}</target>
-					<encoding>${file_encoding}</encoding>
-					<showDeprecation>true</showDeprecation>
-					<showWarnings>true</showWarnings>
-				</configuration>
-			</plugin>
-			<plugin>
-				<groupId>org.apache.maven.plugins</groupId>
-				<artifactId>maven-eclipse-plugin</artifactId>
-				<version>2.5.1</version>
-				<configuration>
-					<downloadSources>true</downloadSources>
-					<downloadJavadocs>false</downloadJavadocs>
-				</configuration>
-			</plugin>
-			<plugin>
-				<groupId>org.apache.maven.plugins</groupId>
-				<artifactId>maven-surefire-plugin</artifactId>
-				<version>2.3</version>
-				<configuration>
-					<argLine>-Xms512m -Xmx1024m</argLine>
-					<forkMode>once</forkMode>
-					<includes>
-						<include>**/*Test.java</include>
-					</includes>
-					<excludes>
-						<exclude>com/alibaba/rocketmq/remoting/ExceptionTest.java</exclude>
-						<exclude>com/alibaba/rocketmq/remoting/SyncInvokeTest.java</exclude>
-						<exclude>com/alibaba/rocketmq/remoting/NettyIdleTest.java</exclude>
-						<exclude>com/alibaba/rocketmq/remoting/NettyConnectionTest.java</exclude>
-						<exclude>com/alibaba/rocketmq/common/filter/PolishExprTest.java</exclude>
-						<exclude>com/alibaba/rocketmq/common/protocol/MQProtosHelperTest.java</exclude>
-						<exclude>com/alibaba/rocketmq/client/consumer/loadbalance/AllocateMessageQueueAveragelyTest.java</exclude>
-						<exclude>com/alibaba/rocketmq/store/RecoverTest.java</exclude>
-						<exclude>com/alibaba/rocketmq/broker/api/SendMessageTest.java</exclude>
-						<exclude>com/alibaba/rocketmq/test/integration/*/*.java</exclude>
-						<exclude>com/alibaba/rocketmq/test/integration/BaseTest.java</exclude>
-						<exclude>com/alibaba/rocketmq/test/*/*.java</exclude>
-						<exclude>com/alibaba/rocketmq/test/BaseTest.java</exclude>
-					</excludes>
-				</configuration>
-			</plugin>
-
-
-			<plugin>
-				<artifactId>maven-assembly-plugin</artifactId>
-				<configuration>
-					<finalName>alibaba-rocketmq-${project.version}</finalName>
-					<descriptors>
-						<descriptor>release.xml</descriptor>
-					</descriptors>
-				</configuration>
-			</plugin>
-		</plugins>
-
-		<resources>
-			<resource>
-				<directory>src/main/resources</directory>
-				<filtering>false</filtering>
-			</resource>
-		</resources>
-	</build>
-
-	<dependencyManagement>
-		<dependencies>
-			<dependency>
-				<groupId>${project.groupId}</groupId>
-				<artifactId>rocketmq-client</artifactId>
-				<version>${project.version}</version>
-			</dependency>
-			<dependency>
-				<groupId>${project.groupId}</groupId>
-				<artifactId>rocketmq-broker</artifactId>
-				<version>${project.version}</version>
-			</dependency>
-			<dependency>
-				<groupId>${project.groupId}</groupId>
-				<artifactId>rocketmq-common</artifactId>
-				<version>${project.version}</version>
-			</dependency>
-			<dependency>
-				<groupId>${project.groupId}</groupId>
-				<artifactId>rocketmq-store</artifactId>
-				<version>${project.version}</version>
-			</dependency>
-			<dependency>
-				<groupId>${project.groupId}</groupId>
-				<artifactId>rocketmq-namesrv</artifactId>
-				<version>${project.version}</version>
-			</dependency>
-			<dependency>
-				<groupId>${project.groupId}</groupId>
-				<artifactId>rocketmq-tools</artifactId>
-				<version>${project.version}</version>
-			</dependency>
-			<dependency>
-				<groupId>${project.groupId}</groupId>
-				<artifactId>rocketmq-remoting</artifactId>
-				<version>${project.version}</version>
-			</dependency>
-			<dependency>
-				<groupId>${project.groupId}</groupId>
-				<artifactId>rocketmq-test</artifactId>
-				<version>${project.version}</version>
-			</dependency>
-			<dependency>
-				<groupId>${project.groupId}</groupId>
-				<artifactId>rocketmq-qatest</artifactId>
-				<version>${project.version}</version>
-			</dependency>
-			<dependency>
-				<groupId>junit</groupId>
-				<artifactId>junit</artifactId>
-				<version>4.11</version>
-				<scope>test</scope>
-			</dependency>
-			<dependency>
-				<groupId>org.slf4j</groupId>
-				<artifactId>slf4j-api</artifactId>
-				<version>1.7.5</version>
-			</dependency>
-			<dependency>
-				<groupId>ch.qos.logback</groupId>
-				<artifactId>logback-classic</artifactId>
-				<version>1.0.13</version>
-			</dependency>
-			<dependency>
-				<groupId>ch.qos.logback</groupId>
-				<artifactId>logback-core</artifactId>
-				<version>1.0.13</version>
-			</dependency>
-			<dependency>
-				<groupId>commons-io</groupId>
-				<artifactId>commons-io</artifactId>
-				<version>2.4</version>
-			</dependency>
-			<dependency>
-				<groupId>commons-cli</groupId>
-				<artifactId>commons-cli</artifactId>
-				<version>1.2</version>
-			</dependency>
-			<dependency>
-				<groupId>commons-httpclient</groupId>
-				<artifactId>commons-httpclient</artifactId>
-				<version>3.1</version>
-			</dependency>
-			<dependency>
-				<groupId>io.netty</groupId>
-				<artifactId>netty-all</artifactId>
-				<version>4.0.9.Final</version>
-			</dependency>
-			<dependency>
-				<groupId>com.alibaba</groupId>
-				<artifactId>fastjson</artifactId>
-				<version>1.1.33</version>
-			</dependency>
-		</dependencies>
-	</dependencyManagement>
-</project>
->>>>>>> 7ebb7e57
+<?xml version="1.0" encoding="UTF-8"?>
+<project xmlns="http://maven.apache.org/POM/4.0.0" xmlns:xsi="http://www.w3.org/2001/XMLSchema-instance" xsi:schemaLocation="http://maven.apache.org/POM/4.0.0 http://maven.apache.org/maven-v4_0_0.xsd">
+
+	<parent>
+		<groupId>com.taobao</groupId>
+		<artifactId>parent</artifactId>
+		<version>1.0.2</version>
+	</parent>
+<!--
+	<parent>
+		<groupId>org.sonatype.oss</groupId>
+		<artifactId>oss-parent</artifactId>
+		<version>7</version>
+	</parent>
+-->
+
+	<modelVersion>4.0.0</modelVersion>
+	<inceptionYear>2012</inceptionYear>
+	<groupId>com.alibaba.rocketmq</groupId>
+	<artifactId>rocketmq-all</artifactId>
+	<version>3.0.4</version>
+	<packaging>pom</packaging>
+	<name>rocketmq-all ${project.version}</name>
+	<url>https://github.com/alibaba/rocketmq</url>
+
+	<modules>
+		<module>rocketmq-client</module>
+		<module>rocketmq-common</module>
+		<module>rocketmq-broker</module>
+		<module>rocketmq-tools</module>
+		<module>rocketmq-research</module>
+		<module>rocketmq-store</module>
+		<module>rocketmq-namesrv</module>
+		<module>rocketmq-remoting</module>
+		<module>rocketmq-example</module>
+		<module>rocketmq-test</module>
+		<module>rocketmq-qatest</module>
+	</modules>
+
+	<developers>
+		<developer>
+			<name>vintagewang</name>
+			<url>https://github.com/vintagewang</url>
+			<email>vintage.wang@gmail.com</email>
+			<timezone>8</timezone>
+		</developer>
+		<developer>
+			<name>manhong</name>
+			<url>https://github.com/YangJodie</url>
+			<email>manhong.yqd@alibaba-inc.com</email>
+			<timezone>8</timezone>
+		</developer>
+		<developer>
+			<name>lansheng</name>
+			<url>https://github.com/allenzhu</url>
+			<email>lansheng.zj@alibaba-inc.com</email>
+			<timezone>8</timezone>
+		</developer>
+	</developers>
+
+	<licenses>
+		<license>
+			<name>Apache License, Version 2.0</name>
+			<url>http://www.apache.org/licenses/LICENSE-2.0</url>
+		</license>
+	</licenses>
+
+	<scm>
+		<url>git@github.com:alibaba/rocketmq.git</url>
+		<connection>scm:git:git@github.com:alibaba/rocketmq.git</connection>
+		<developerConnection>scm:git:git@github.com:alibaba/rocketmq.git</developerConnection>
+	</scm>
+
+	<properties>
+		<project.build.sourceEncoding>UTF-8</project.build.sourceEncoding>
+		<!--maven properties -->
+		<maven.test.skip>false</maven.test.skip>
+		<downloadSources>true</downloadSources>
+		<!-- compiler settings properties -->
+		<java_source_version>1.6</java_source_version>
+		<java_target_version>1.6</java_target_version>
+		<file_encoding>UTF-8</file_encoding>
+	</properties>
+
+	<build>
+		<plugins>
+			<plugin>
+				<groupId>org.apache.maven.plugins</groupId>
+				<artifactId>maven-compiler-plugin</artifactId>
+				<version>2.3.2</version>
+				<configuration>
+					<source>${java_source_version}</source>
+					<target>${java_target_version}</target>
+					<encoding>${file_encoding}</encoding>
+					<showDeprecation>true</showDeprecation>
+					<showWarnings>true</showWarnings>
+				</configuration>
+			</plugin>
+			<plugin>
+				<groupId>org.apache.maven.plugins</groupId>
+				<artifactId>maven-eclipse-plugin</artifactId>
+				<version>2.5.1</version>
+				<configuration>
+					<downloadSources>true</downloadSources>
+					<downloadJavadocs>false</downloadJavadocs>
+				</configuration>
+			</plugin>
+			<plugin>
+				<groupId>org.apache.maven.plugins</groupId>
+				<artifactId>maven-surefire-plugin</artifactId>
+				<version>2.3</version>
+				<configuration>
+					<argLine>-Xms512m -Xmx1024m</argLine>
+					<forkMode>once</forkMode>
+					<includes>
+						<include>**/*Test.java</include>
+					</includes>
+					<excludes>
+						<exclude>com/alibaba/rocketmq/remoting/ExceptionTest.java</exclude>
+						<exclude>com/alibaba/rocketmq/remoting/SyncInvokeTest.java</exclude>
+						<exclude>com/alibaba/rocketmq/remoting/NettyIdleTest.java</exclude>
+						<exclude>com/alibaba/rocketmq/remoting/NettyConnectionTest.java</exclude>
+						<exclude>com/alibaba/rocketmq/common/filter/PolishExprTest.java</exclude>
+						<exclude>com/alibaba/rocketmq/common/protocol/MQProtosHelperTest.java</exclude>
+						<exclude>com/alibaba/rocketmq/client/consumer/loadbalance/AllocateMessageQueueAveragelyTest.java</exclude>
+						<exclude>com/alibaba/rocketmq/store/RecoverTest.java</exclude>
+						<exclude>com/alibaba/rocketmq/broker/api/SendMessageTest.java</exclude>
+						<exclude>com/alibaba/rocketmq/test/integration/*/*.java</exclude>
+						<exclude>com/alibaba/rocketmq/test/integration/BaseTest.java</exclude>
+						<exclude>com/alibaba/rocketmq/test/*/*.java</exclude>
+						<exclude>com/alibaba/rocketmq/test/BaseTest.java</exclude>
+					</excludes>
+				</configuration>
+			</plugin>
+
+
+			<plugin>
+				<artifactId>maven-assembly-plugin</artifactId>
+				<configuration>
+					<finalName>alibaba-rocketmq-${project.version}</finalName>
+					<descriptors>
+						<descriptor>release.xml</descriptor>
+					</descriptors>
+				</configuration>
+			</plugin>
+		</plugins>
+
+		<resources>
+			<resource>
+				<directory>src/main/resources</directory>
+				<filtering>false</filtering>
+			</resource>
+		</resources>
+	</build>
+
+	<dependencyManagement>
+		<dependencies>
+			<dependency>
+				<groupId>${project.groupId}</groupId>
+				<artifactId>rocketmq-client</artifactId>
+				<version>${project.version}</version>
+			</dependency>
+			<dependency>
+				<groupId>${project.groupId}</groupId>
+				<artifactId>rocketmq-broker</artifactId>
+				<version>${project.version}</version>
+			</dependency>
+			<dependency>
+				<groupId>${project.groupId}</groupId>
+				<artifactId>rocketmq-common</artifactId>
+				<version>${project.version}</version>
+			</dependency>
+			<dependency>
+				<groupId>${project.groupId}</groupId>
+				<artifactId>rocketmq-store</artifactId>
+				<version>${project.version}</version>
+			</dependency>
+			<dependency>
+				<groupId>${project.groupId}</groupId>
+				<artifactId>rocketmq-namesrv</artifactId>
+				<version>${project.version}</version>
+			</dependency>
+			<dependency>
+				<groupId>${project.groupId}</groupId>
+				<artifactId>rocketmq-tools</artifactId>
+				<version>${project.version}</version>
+			</dependency>
+			<dependency>
+				<groupId>${project.groupId}</groupId>
+				<artifactId>rocketmq-remoting</artifactId>
+				<version>${project.version}</version>
+			</dependency>
+			<dependency>
+				<groupId>${project.groupId}</groupId>
+				<artifactId>rocketmq-test</artifactId>
+				<version>${project.version}</version>
+			</dependency>
+			<dependency>
+				<groupId>${project.groupId}</groupId>
+				<artifactId>rocketmq-qatest</artifactId>
+				<version>${project.version}</version>
+			</dependency>
+			<dependency>
+				<groupId>junit</groupId>
+				<artifactId>junit</artifactId>
+				<version>4.11</version>
+				<scope>test</scope>
+			</dependency>
+			<dependency>
+				<groupId>org.slf4j</groupId>
+				<artifactId>slf4j-api</artifactId>
+				<version>1.7.5</version>
+			</dependency>
+			<dependency>
+				<groupId>ch.qos.logback</groupId>
+				<artifactId>logback-classic</artifactId>
+				<version>1.0.13</version>
+			</dependency>
+			<dependency>
+				<groupId>ch.qos.logback</groupId>
+				<artifactId>logback-core</artifactId>
+				<version>1.0.13</version>
+			</dependency>
+			<dependency>
+				<groupId>commons-io</groupId>
+				<artifactId>commons-io</artifactId>
+				<version>2.4</version>
+			</dependency>
+			<dependency>
+				<groupId>commons-cli</groupId>
+				<artifactId>commons-cli</artifactId>
+				<version>1.2</version>
+			</dependency>
+			<dependency>
+				<groupId>commons-httpclient</groupId>
+				<artifactId>commons-httpclient</artifactId>
+				<version>3.1</version>
+			</dependency>
+			<dependency>
+				<groupId>io.netty</groupId>
+				<artifactId>netty-all</artifactId>
+				<version>4.0.9.Final</version>
+			</dependency>
+			<dependency>
+				<groupId>com.alibaba</groupId>
+				<artifactId>fastjson</artifactId>
+				<version>1.1.33</version>
+			</dependency>
+		</dependencies>
+	</dependencyManagement>
+</project>