--- conflicted
+++ resolved
@@ -392,17 +392,7 @@
     }
 
     private boolean getRebalanceResultFromBroker(final String topic, final boolean isOrder) {
-        String strategyName;
-        switch (messageModel) {
-            case BROADCASTING:
-                strategyName = null;
-                break;
-            case CLUSTERING:
-                strategyName = this.allocateMessageQueueStrategy.getName();
-                break;
-            default:
-                return true;
-        }
+        String strategyName = this.allocateMessageQueueStrategy.getName();
         Set<MessageQueueAssignment> messageQueueAssignments;
         try {
             messageQueueAssignments = this.mQClientFactory.queryAssignment(topic, consumerGroup,
@@ -423,9 +413,6 @@
             }
         }
         Set<MessageQueue> mqAll = null;
-        if (messageModel == MessageModel.BROADCASTING) {
-            mqAll = mqSet;
-        }
         boolean changed = this.updateMessageQueueAssignment(topic, messageQueueAssignments, isOrder);
         if (changed) {
             log.info("broker rebalanced result changed. allocateMessageQueueStrategyName={}, group={}, topic={}, clientId={}, assignmentSet={}",
@@ -549,22 +536,9 @@
                 }
 
                 this.removeDirtyOffset(mq);
-<<<<<<< HEAD
                 ProcessQueue pq = createProcessQueue(topic);
                 pq.setLocked(true);
                 long nextOffset = this.computePullFromWhere(mq);
-=======
-                ProcessQueue pq = new ProcessQueue();
-
-                long nextOffset = -1L;
-                try {
-                    nextOffset = this.computePullFromWhereWithException(mq);
-                } catch (MQClientException e) {
-                    log.info("doRebalance, {}, compute offset failed, {}", consumerGroup, mq);
-                    continue;
-                }
-
->>>>>>> df1d93fc
                 if (nextOffset >= 0) {
                     ProcessQueue pre = this.processQueueTable.putIfAbsent(mq, pq);
                     if (pre != null) {
@@ -719,7 +693,14 @@
                     this.removeDirtyOffset(mq);
                     ProcessQueue pq = createProcessQueue();
                     pq.setLocked(true);
-                    long nextOffset = this.computePullFromWhere(mq);
+                    long nextOffset = -1L;
+                    try {
+                        nextOffset = this.computePullFromWhereWithException(mq);
+                    } catch (MQClientException e) {
+                        log.info("doRebalance, {}, compute offset failed, {}", consumerGroup, mq);
+                        continue;
+                    }
+
                     if (nextOffset >= 0) {
                         ProcessQueue pre = this.processQueueTable.putIfAbsent(mq, pq);
                         if (pre != null) {
@@ -797,7 +778,8 @@
     @Deprecated
     public abstract long computePullFromWhere(final MessageQueue mq);
 
-<<<<<<< HEAD
+    public abstract long computePullFromWhereWithException(final MessageQueue mq) throws MQClientException;
+
     public abstract int getConsumeInitMode();
 
     public abstract void dispatchPullRequest(final List<PullRequest> pullRequestList, final long delay);
@@ -809,11 +791,6 @@
     public abstract PopProcessQueue createPopProcessQueue();
 
     public abstract ProcessQueue createProcessQueue(String topicName);
-=======
-    public abstract long computePullFromWhereWithException(final MessageQueue mq) throws MQClientException;
-
-    public abstract void dispatchPullRequest(final List<PullRequest> pullRequestList);
->>>>>>> df1d93fc
 
     public void removeProcessQueue(final MessageQueue mq) {
         ProcessQueue prev = this.processQueueTable.remove(mq);
